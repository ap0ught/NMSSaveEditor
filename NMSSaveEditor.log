[DEBUG] Java Vendor: Eclipse Adoptium
[DEBUG] Java Version: 17.0.16
[DEBUG] Java Architecture: amd64
[DEBUG] Operating System: Linux
[DEBUG] Working Dir: /home/runner/work/NMSSaveEditor/NMSSaveEditor
[DEBUG] Look and Feel: FlatLaf Light
[INFO] Starting Editor...
[DEBUG] Path not found: MainFrame.X
[DEBUG] Path not found: MainFrame.Y
[DEBUG] Path not found: MainFrame.Width
[DEBUG] Path not found: MainFrame.Height
<<<<<<< HEAD
[DEBUG] Mem Usage: 264/2147 MB
=======
[DEBUG] Mem Usage: 266/4194 MB
>>>>>>> 2fe52862
[STDERR] Exception in thread "Thread-2" java.lang.NegativeArraySizeException: -1
[STDERR] 	at nomanssave.x.run(Unknown Source)<|MERGE_RESOLUTION|>--- conflicted
+++ resolved
@@ -9,10 +9,6 @@
 [DEBUG] Path not found: MainFrame.Y
 [DEBUG] Path not found: MainFrame.Width
 [DEBUG] Path not found: MainFrame.Height
-<<<<<<< HEAD
-[DEBUG] Mem Usage: 264/2147 MB
-=======
 [DEBUG] Mem Usage: 266/4194 MB
->>>>>>> 2fe52862
 [STDERR] Exception in thread "Thread-2" java.lang.NegativeArraySizeException: -1
 [STDERR] 	at nomanssave.x.run(Unknown Source)