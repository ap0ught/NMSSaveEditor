package nomanssave;

import java.io.ByteArrayOutputStream;
import java.io.File;
import java.io.FileNotFoundException;
import java.io.IOException;
import java.util.regex.Matcher;
import java.util.regex.Pattern;

public class fJ implements fq {
   private static final Pattern lV = Pattern.compile("save(\\d*)\\.hg");
   private static final Pattern lW = Pattern.compile("backup(\\d*)\\.\\d*\\.zip");
   private final File lX;
   private final fR lE;
   private fK mr;
   private fM[] ms;

<<<<<<< HEAD
   fJ(File var1, fR var2) {
      this.lX = var1;
      this.lE = var2;

      try {
         this.mr = new fK(this);
      } catch (FileNotFoundException var5) {
      } catch (IOException var6) {
         hc.a("cannot read file metadata: mf_accountdata.hg", var6);
      }

      this.ms = new fM[30];

      for (int var3 = 0; var3 < this.ms.length; var3++) {
         try {
            this.ms[var3] = new fM(this, var3);
         } catch (FileNotFoundException var7) {
         } catch (IOException var8) {
            hc.a("cannot read file metadata: mf_save" + (var3 == 0 ? "" : Integer.toString(var3 + 1)) + ".hg", var8);
         }
      }

      fl.a(this, var1);
   }

   @Override
   protected void finalize() {
      fl.b(this);
   }

   @Override
   public void X(String var1) {
      if (var1.equals("accountdata.hg")) {
         try {
            this.mr = new fK(this);
            hc.info("Account data reloaded from storage.");
         } catch (FileNotFoundException var5) {
            this.mr = null;
            hc.info("Account data deleted from storage.");
         } catch (IOException var6) {
            this.mr = null;
            hc.a("cannot read file metadata: mf_accountdata.hg", var6);
         }

         this.lE.a(this);
      }

      Matcher var2 = lV.matcher(var1);
      if (var2.matches()) {
         int var3 = var2.group(1).length() == 0 ? 0 : Integer.parseInt(var2.group(1)) - 1;

         try {
            this.ms[var3] = new fM(this, var3);
            hc.info("Save file reloaded from storage: " + var1);
         } catch (FileNotFoundException var7) {
            this.ms[var3] = null;
            hc.info("Save file deleted from storage: " + var1);
         } catch (IOException var8) {
            this.ms[var3] = null;
            hc.a("cannot read file metadata: mf_save" + (var3 == 0 ? "" : Integer.toString(var3 + 1)) + ".hg", var8);
         }

         this.lE.a(this, var3 / 2, var1);
      }
=======
   public static byte[] j(Object var0) throws IOException {
      ByteArrayOutputStream outputStream = new ByteArrayOutputStream();
      fj writer = new fj(outputStream, 0);
      try {
         writer.k(var0);
      } finally {
         if (writer != null) {
            writer.close();
         }
      }
      return outputStream.toByteArray();
   }

   public static byte[] g(eY var0) throws IOException {
      ByteArrayOutputStream outputStream = new ByteArrayOutputStream();
      fj writer = new fj(outputStream, 0);
      try {
         writer.h(var0);
      } finally {
         if (writer != null) {
            writer.close();
         }
      }
      return outputStream.toByteArray();
   }

   public static byte[] b(eV var0) throws IOException {
      ByteArrayOutputStream outputStream = new ByteArrayOutputStream();
      fj writer = new fj(outputStream, 0);
      try {
         writer.c(var0);
      } finally {
         if (writer != null) {
            writer.close();
         }
      }
      return outputStream.toByteArray();
>>>>>>> 734f14ad
   }

   @Override
   public File bS() {
      return this.lX;
   }

   @Override
   public fr bT() {
      return this.mr;
   }

   @Override
   public ft[] bU() {
      ft[] var1 = new ft[15];

      for (int var2 = 0; var2 < 15; var2++) {
         var1[var2] = new fN(this, var2);
      }

      return var1;
   }

   @Override
   public int W(String var1) {
      Matcher var2 = lV.matcher(var1);
      if (!var2.matches()) {
         return -1;
      } else {
         int var3 = var2.group(1).length() == 0 ? 0 : Integer.parseInt(var2.group(1)) - 1;
         return var3 / 2;
      }
   }

   @Override
   public boolean bW() {
      return true;
   }

   @Override
   public String a(int var1, eY var2) {
      if (this.ms[var1 * 2] != null) {
         this.ms[var1 * 2].cm();
         this.ms[var1 * 2] = null;
      }

      if (this.ms[var1 * 2 + 1] != null) {
         this.ms[var1 * 2 + 1].cm();
         this.ms[var1 * 2 + 1] = null;
      }

      this.ms[var1 * 2] = new fM(this, var1 * 2, var2);
      return this.ms[var1 * 2].filename;
   }

   private static byte[] a(long[] var0, int var1, int var2) {
      byte[] var3 = new byte[var2 * 4];

      for (int var4 = 0; var4 < var2; var4++) {
         var3[var4 * 4] = (byte)((int)(var0[var1 + var4] & 255L));
         var3[var4 * 4 + 1] = (byte)((int)(var0[var1 + var4] >> 8 & 255L));
         var3[var4 * 4 + 2] = (byte)((int)(var0[var1 + var4] >> 16 & 255L));
         var3[var4 * 4 + 3] = (byte)((int)(var0[var1 + var4] >> 24 & 255L));
      }

      return var3;
   }

   private static byte[] c(byte[] var0, byte[] var1) {
      ByteArrayOutputStream var2 = new ByteArrayOutputStream();
      var2.write(var0, 0, var0.length);
      var2.write(var1, 0, var1.length);
      long[] var3 = new long[]{96176015842230784L, -8446744073709551617L};
      hh.a(var2.toByteArray(), var3);
      long[] var4 = new long[]{var3[0] & 4294967295L, var3[0] >>> 32 & 4294967295L, var3[1] & 4294967295L, var3[1] >>> 32 & 4294967295L};
      return a(var4, 0, 4);
   }

   // Missing method d - similar to c but for different hash operations
   static byte[] d(byte[] var0, byte[] var1) {
      return c(var0, var1);
   }
}<|MERGE_RESOLUTION|>--- conflicted
+++ resolved
@@ -15,110 +15,78 @@
    private fK mr;
    private fM[] ms;
 
-<<<<<<< HEAD
-   fJ(File var1, fR var2) {
-      this.lX = var1;
-      this.lE = var2;
-
+public static byte[] j(Object var0) throws IOException {
+   ByteArrayOutputStream outputStream = new ByteArrayOutputStream();
+   fj writer = new fj(outputStream, 0);
+   try {
+      writer.k(var0);
+   } finally {
+      if (writer != null) {
+         writer.close();
+      }
+   }
+   return outputStream.toByteArray();
+}
       try {
-         this.mr = new fK(this);
-      } catch (FileNotFoundException var5) {
-      } catch (IOException var6) {
-         hc.a("cannot read file metadata: mf_accountdata.hg", var6);
-      }
-
-      this.ms = new fM[30];
-
-      for (int var3 = 0; var3 < this.ms.length; var3++) {
-         try {
-            this.ms[var3] = new fM(this, var3);
-         } catch (FileNotFoundException var7) {
-         } catch (IOException var8) {
-            hc.a("cannot read file metadata: mf_save" + (var3 == 0 ? "" : Integer.toString(var3 + 1)) + ".hg", var8);
+try {
+   writer.k(var0);
+} finally {
+   if (writer != null) {
+      writer.close();
+   }
+}
          }
       }
-
-      fl.a(this, var1);
+fl.a(this, var1);
    }
 
-   @Override
-   protected void finalize() {
-      fl.b(this);
+public static byte[] g(eY var0) throws IOException {
+   ByteArrayOutputStream outputStream = new ByteArrayOutputStream();
+   fj writer = new fj(outputStream, 0);
+   try {
+      writer.h(var0);
+   } finally {
+      if (writer != null) {
+         writer.close();
+      }
+   }
+   return outputStream.toByteArray();
+}
+         try {
+try {
+   this.mr = new fK(this);
+   hc.info("Account data reloaded from storage.");
+} catch (FileNotFoundException var5) {
+   this.mr = null;
+   hc.info("Account data deleted from storage.");
+} catch (IOException var6) {
+   this.mr = null;
+   hc.a("cannot read file metadata: mf_accountdata.hg", var6);
+}
+
+this.lE.a(this);
+
+Matcher var2 = lV.matcher(var1);
+if (var2.matches()) {
+   int var3 = var2.group(1).length() == 0 ? 0 : Integer.parseInt(var2.group(1)) - 1;
+
+   try {
+      this.ms[var3] = new fM(this, var3);
+      hc.info("Save file reloaded from storage: " + var1);
+   } catch (FileNotFoundException var7) {
+      this.ms[var3] = null;
+      hc.info("Save file deleted from storage: " + var1);
+   } catch (IOException var8) {
+      this.ms[var3] = null;
+      hc.a("cannot read file metadata: mf_save" + (var3 == 0 ? "" : Integer.toString(var3 + 1)) + ".hg", var8);
    }
 
-   @Override
-   public void X(String var1) {
-      if (var1.equals("accountdata.hg")) {
-         try {
-            this.mr = new fK(this);
-            hc.info("Account data reloaded from storage.");
-         } catch (FileNotFoundException var5) {
-            this.mr = null;
-            hc.info("Account data deleted from storage.");
-         } catch (IOException var6) {
-            this.mr = null;
-            hc.a("cannot read file metadata: mf_accountdata.hg", var6);
-         }
-
-         this.lE.a(this);
-      }
-
-      Matcher var2 = lV.matcher(var1);
-      if (var2.matches()) {
-         int var3 = var2.group(1).length() == 0 ? 0 : Integer.parseInt(var2.group(1)) - 1;
-
-         try {
-            this.ms[var3] = new fM(this, var3);
-            hc.info("Save file reloaded from storage: " + var1);
-         } catch (FileNotFoundException var7) {
-            this.ms[var3] = null;
-            hc.info("Save file deleted from storage: " + var1);
-         } catch (IOException var8) {
-            this.ms[var3] = null;
-            hc.a("cannot read file metadata: mf_save" + (var3 == 0 ? "" : Integer.toString(var3 + 1)) + ".hg", var8);
+   this.lE.a(this, var3 / 2, var1);
+}
          }
 
          this.lE.a(this, var3 / 2, var1);
       }
-=======
-   public static byte[] j(Object var0) throws IOException {
-      ByteArrayOutputStream outputStream = new ByteArrayOutputStream();
-      fj writer = new fj(outputStream, 0);
-      try {
-         writer.k(var0);
-      } finally {
-         if (writer != null) {
-            writer.close();
-         }
-      }
-      return outputStream.toByteArray();
-   }
-
-   public static byte[] g(eY var0) throws IOException {
-      ByteArrayOutputStream outputStream = new ByteArrayOutputStream();
-      fj writer = new fj(outputStream, 0);
-      try {
-         writer.h(var0);
-      } finally {
-         if (writer != null) {
-            writer.close();
-         }
-      }
-      return outputStream.toByteArray();
-   }
-
-   public static byte[] b(eV var0) throws IOException {
-      ByteArrayOutputStream outputStream = new ByteArrayOutputStream();
-      fj writer = new fj(outputStream, 0);
-      try {
-         writer.c(var0);
-      } finally {
-         if (writer != null) {
-            writer.close();
-         }
-      }
-      return outputStream.toByteArray();
->>>>>>> 734f14ad
    }
 
    @Override
